+++
title = "Models"
description = ""
date = 2021-05-01T18:10:00+00:00
<<<<<<< HEAD
updated = 2024-01-07T21:10:00+00:00
=======
updated = 2024-01-07T11:10:00+00:00
>>>>>>> e736cbdd
draft = false
weight = 11
sort_by = "weight"
template = "docs/page.html"

[extra]
lead = ""
toc = true
top = false
+++

Models in `loco` mean entity classes that allow for easy database querying and writes, but also migrations and seeding.

## Fat models, slim controllers

`loco` models **are designed after active record**. This means they're a central point in your universe, and every logic or operation your app has should be there.

It means that `User::create` creates a user **but also** `user.buy(product)` will buy a product.

If you agree with that direction you'll get these for free:

- **Time-effective testing**, because testing your model tests most if not all of your logic and moving parts.
- Ability to run complete app workflows **from _tasks_, or from workers and other places**.
- Effectively **compose features** and use cases by combining models, and nothing else.
- Essentially, **models become your app** and controllers are just one way to expose your app to the world.

We use [`SeaORM`](https://www.sea-ql.org/SeaORM/) as the main ORM behind our ActiveRecord abstraction.

- _Why not Diesel?_ - although Diesel has better performance, its macros, and general approach felt incompatible with what we were trying to do
- _Why not sqlx_ - SeaORM uses sqlx under the hood, so the plumbing is there for you to use `sqlx` raw if you wish.

## Example model

The life of a `loco` model starts with a _migration_, then an _entity_ Rust code is generated for you automatically from the database structure:

```
src/
  models/
    _entities/   <--- autogenerated code
      users.rs   <--- the bare entity and helper traits
    users.rs  <--- your custom activerecord code
```

Using the `users` activerecord would be just as you use it under SeaORM [see examples here](https://www.sea-ql.org/SeaORM/docs/next/basic-crud/select/)

Adding functionality to the `users` activerecord is by _extension_:

```rust
impl super::_entities::users::ActiveModel {
    /// .
    ///
    /// # Errors
    ///
    /// .
    pub fn validate(&self) -> Result<(), DbErr> {
        let validator: ModelValidator = self.into();
        validator.validate().map_err(validation::into_db_error)
    }
}
```

## Migrations

To add a new model _you have to use a migration_.

```
$ cargo loco generate model posts title:string! content:text user:references
```

For schema data types, you can use the following mapping to understand the schema:

```rust
("text", "text"),
("string", "string_null"),
("string!", "string"),
("string^", "string_uniq"),
("int", "integer_null"),
("int!", "integer"),
("int^", "integer_uniq"),
("float", "float_null"),
("float!", "float"),
("bool", "bool_null"),
("bool!", "bool"),
("ts", "timestamp_null"),
("ts!", "timestamp"),
("tstz", "timestamptz_null"),
("tstz!", "timestamptz"),
("date", "date_null"),
("date!", "date"),
("uuid", "uuid"),
("json", "json_null"),
("json!", "json"),
("jsonb", "jsonb_null"),
("jsonb!", "jsonb"),
```


Using `user:references` uses the special `references` type, which will create a relationship between a `post` and a `user`, adding a `user_id` reference field to the `posts` table.

You can generate an empty model:

```
$ cargo loco generate model posts
```

Or a data model, without any references:

```
$ cargo loco generate model posts title:string! content:text
```

This creates a migration in the root of your project in `migration/`.
You can now apply it:

```
$ cargo loco db migrate
```

And generate back entities (Rust code) from it:

```
$ cargo loco db entities
```

## Configuration

Model configuration that's available to you is exciting because it controls all aspects of development, testing, and production, with a ton of goodies, coming from production experience.

```yaml
# .. other sections ..

database:
  uri: postgres://localhost:5432/rr_app
  # uri: sqlite://db.sqlite?mode=rwc
  enable_logging: false
  min_connections: 1
  max_connections: 1
  auto_migrate: true
  dangerously_truncate: true
  dangerously_recreate: true
```

By combining these flags, you can create different expriences to help you be more productive.

You can truncate before an app starts -- which is useful for running tests, or you can recreate the entire DB when the app starts -- which is useful for integration tests or setting up a new environment. In production, you want these turned off (hence the "dangerously" part).

## Testing

If you used the generator to crate a model migration, you should also have an auto generated model test in `tests/models/posts.rs` (remember we generated a model named `post`?)

A typical test contains everything you need to set up test data, boot the app, and reset the database automatically before the testing code runs. It looks like this:

```rust
async fn can_find_by_pid() {
    configure_insta!();

    let boot = testing::boot_test::<App, Migrator>().await;
    testing::seed::<App>(&boot.app_context.db).await.unwrap();

    let existing_user =
        Model::find_by_pid(&boot.app_context.db, "11111111-1111-1111-1111-111111111111").await;
    let non_existing_user_results =
        Model::find_by_email(&boot.app_context.db, "23232323-2323-2323-2323-232323232323").await;

    assert_debug_snapshot!(existing_user);
    assert_debug_snapshot!(non_existing_user_results);
}
```<|MERGE_RESOLUTION|>--- conflicted
+++ resolved
@@ -2,11 +2,7 @@
 title = "Models"
 description = ""
 date = 2021-05-01T18:10:00+00:00
-<<<<<<< HEAD
 updated = 2024-01-07T21:10:00+00:00
-=======
-updated = 2024-01-07T11:10:00+00:00
->>>>>>> e736cbdd
 draft = false
 weight = 11
 sort_by = "weight"
