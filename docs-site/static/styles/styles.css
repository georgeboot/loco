/*
! tailwindcss v3.4.7 | MIT License | https://tailwindcss.com
*/

/*
1. Prevent padding and border from affecting element width. (https://github.com/mozdevs/cssremedy/issues/4)
2. Allow adding a border to an element by just adding a border-width. (https://github.com/tailwindcss/tailwindcss/pull/116)
*/

*,
::before,
::after {
  box-sizing: border-box;
  /* 1 */
  border-width: 0;
  /* 2 */
  border-style: solid;
  /* 2 */
  border-color: #e5e7eb;
  /* 2 */
}

::before,
::after {
  --tw-content: '';
}

/*
1. Use a consistent sensible line-height in all browsers.
2. Prevent adjustments of font size after orientation changes in iOS.
3. Use a more readable tab size.
4. Use the user's configured `sans` font-family by default.
5. Use the user's configured `sans` font-feature-settings by default.
6. Use the user's configured `sans` font-variation-settings by default.
7. Disable tap highlights on iOS
*/

html,
:host {
  line-height: 1.5;
  /* 1 */
  -webkit-text-size-adjust: 100%;
  /* 2 */
  -moz-tab-size: 4;
  /* 3 */
  -o-tab-size: 4;
     tab-size: 4;
  /* 3 */
  font-family: ui-sans-serif, system-ui, sans-serif, "Apple Color Emoji", "Segoe UI Emoji", "Segoe UI Symbol", "Noto Color Emoji";
  /* 4 */
  font-feature-settings: normal;
  /* 5 */
  font-variation-settings: normal;
  /* 6 */
  -webkit-tap-highlight-color: transparent;
  /* 7 */
}

/*
1. Remove the margin in all browsers.
2. Inherit line-height from `html` so users can set them as a class directly on the `html` element.
*/

body {
  margin: 0;
  /* 1 */
  line-height: inherit;
  /* 2 */
}

/*
1. Add the correct height in Firefox.
2. Correct the inheritance of border color in Firefox. (https://bugzilla.mozilla.org/show_bug.cgi?id=190655)
3. Ensure horizontal rules are visible by default.
*/

hr {
  height: 0;
  /* 1 */
  color: inherit;
  /* 2 */
  border-top-width: 1px;
  /* 3 */
}

/*
Add the correct text decoration in Chrome, Edge, and Safari.
*/

abbr:where([title]) {
  -webkit-text-decoration: underline dotted;
          text-decoration: underline dotted;
}

/*
Remove the default font size and weight for headings.
*/

h1,
h2,
h3,
h4,
h5,
h6 {
  font-size: inherit;
  font-weight: inherit;
}

/*
Reset links to optimize for opt-in styling instead of opt-out.
*/

a {
  color: inherit;
  text-decoration: inherit;
}

/*
Add the correct font weight in Edge and Safari.
*/

b,
strong {
  font-weight: bolder;
}

/*
1. Use the user's configured `mono` font-family by default.
2. Use the user's configured `mono` font-feature-settings by default.
3. Use the user's configured `mono` font-variation-settings by default.
4. Correct the odd `em` font sizing in all browsers.
*/

code,
kbd,
samp,
pre {
  font-family: ui-monospace, SFMono-Regular, Menlo, Monaco, Consolas, "Liberation Mono", "Courier New", monospace;
  /* 1 */
  font-feature-settings: normal;
  /* 2 */
  font-variation-settings: normal;
  /* 3 */
  font-size: 1em;
  /* 4 */
}

/*
Add the correct font size in all browsers.
*/

small {
  font-size: 80%;
}

/*
Prevent `sub` and `sup` elements from affecting the line height in all browsers.
*/

sub,
sup {
  font-size: 75%;
  line-height: 0;
  position: relative;
  vertical-align: baseline;
}

sub {
  bottom: -0.25em;
}

sup {
  top: -0.5em;
}

/*
1. Remove text indentation from table contents in Chrome and Safari. (https://bugs.chromium.org/p/chromium/issues/detail?id=999088, https://bugs.webkit.org/show_bug.cgi?id=201297)
2. Correct table border color inheritance in all Chrome and Safari. (https://bugs.chromium.org/p/chromium/issues/detail?id=935729, https://bugs.webkit.org/show_bug.cgi?id=195016)
3. Remove gaps between table borders by default.
*/

table {
  text-indent: 0;
  /* 1 */
  border-color: inherit;
  /* 2 */
  border-collapse: collapse;
  /* 3 */
}

/*
1. Change the font styles in all browsers.
2. Remove the margin in Firefox and Safari.
3. Remove default padding in all browsers.
*/

button,
input,
optgroup,
select,
textarea {
  font-family: inherit;
  /* 1 */
  font-feature-settings: inherit;
  /* 1 */
  font-variation-settings: inherit;
  /* 1 */
  font-size: 100%;
  /* 1 */
  font-weight: inherit;
  /* 1 */
  line-height: inherit;
  /* 1 */
  letter-spacing: inherit;
  /* 1 */
  color: inherit;
  /* 1 */
  margin: 0;
  /* 2 */
  padding: 0;
  /* 3 */
}

/*
Remove the inheritance of text transform in Edge and Firefox.
*/

button,
select {
  text-transform: none;
}

/*
1. Correct the inability to style clickable types in iOS and Safari.
2. Remove default button styles.
*/

button,
input:where([type='button']),
input:where([type='reset']),
input:where([type='submit']) {
  -webkit-appearance: button;
  /* 1 */
  background-color: transparent;
  /* 2 */
  background-image: none;
  /* 2 */
}

/*
Use the modern Firefox focus style for all focusable elements.
*/

:-moz-focusring {
  outline: auto;
}

/*
Remove the additional `:invalid` styles in Firefox. (https://github.com/mozilla/gecko-dev/blob/2f9eacd9d3d995c937b4251a5557d95d494c9be1/layout/style/res/forms.css#L728-L737)
*/

:-moz-ui-invalid {
  box-shadow: none;
}

/*
Add the correct vertical alignment in Chrome and Firefox.
*/

progress {
  vertical-align: baseline;
}

/*
Correct the cursor style of increment and decrement buttons in Safari.
*/

::-webkit-inner-spin-button,
::-webkit-outer-spin-button {
  height: auto;
}

/*
1. Correct the odd appearance in Chrome and Safari.
2. Correct the outline style in Safari.
*/

[type='search'] {
  -webkit-appearance: textfield;
  /* 1 */
  outline-offset: -2px;
  /* 2 */
}

/*
Remove the inner padding in Chrome and Safari on macOS.
*/

::-webkit-search-decoration {
  -webkit-appearance: none;
}

/*
1. Correct the inability to style clickable types in iOS and Safari.
2. Change font properties to `inherit` in Safari.
*/

::-webkit-file-upload-button {
  -webkit-appearance: button;
  /* 1 */
  font: inherit;
  /* 2 */
}

/*
Add the correct display in Chrome and Safari.
*/

summary {
  display: list-item;
}

/*
Removes the default spacing and border for appropriate elements.
*/

blockquote,
dl,
dd,
h1,
h2,
h3,
h4,
h5,
h6,
hr,
figure,
p,
pre {
  margin: 0;
}

fieldset {
  margin: 0;
  padding: 0;
}

legend {
  padding: 0;
}

ol,
ul,
menu {
  list-style: none;
  margin: 0;
  padding: 0;
}

/*
Reset default styling for dialogs.
*/

dialog {
  padding: 0;
}

/*
Prevent resizing textareas horizontally by default.
*/

textarea {
  resize: vertical;
}

/*
1. Reset the default placeholder opacity in Firefox. (https://github.com/tailwindlabs/tailwindcss/issues/3300)
2. Set the default placeholder color to the user's configured gray 400 color.
*/

input::-moz-placeholder, textarea::-moz-placeholder {
  opacity: 1;
  /* 1 */
  color: #9ca3af;
  /* 2 */
}

input::placeholder,
textarea::placeholder {
  opacity: 1;
  /* 1 */
  color: #9ca3af;
  /* 2 */
}

/*
Set the default cursor for buttons.
*/

button,
[role="button"] {
  cursor: pointer;
}

/*
Make sure disabled buttons don't get the pointer cursor.
*/

:disabled {
  cursor: default;
}

/*
1. Make replaced elements `display: block` by default. (https://github.com/mozdevs/cssremedy/issues/14)
2. Add `vertical-align: middle` to align replaced elements more sensibly by default. (https://github.com/jensimmons/cssremedy/issues/14#issuecomment-634934210)
   This can trigger a poorly considered lint error in some tools but is included by design.
*/

img,
svg,
video,
canvas,
audio,
iframe,
embed,
object {
  display: block;
  /* 1 */
  vertical-align: middle;
  /* 2 */
}

/*
Constrain images and videos to the parent width and preserve their intrinsic aspect ratio. (https://github.com/mozdevs/cssremedy/issues/14)
*/

img,
video {
  max-width: 100%;
  height: auto;
}

/* Make elements with the HTML hidden attribute stay hidden by default */

[hidden] {
  display: none;
}

:root {
  --background: #ffffff;
  --background-secondary: #5F456B;
  --primary: #000000;
  --primary-foreground: green;
  --border: #3A3A54;
  --card: #1D1D2A;
  --card-foreground: #FDCEF1;
  --radius: 0.5rem;
}

* {
  border-color: var(--border);
}

body {
  background-color: var(--background);
  color: var(--primary);
  font-feature-settings: "rlig" 1, "calt" 1;
}

a.active {
  color: var(--primary-foreground);
}

*, ::before, ::after {
  --tw-border-spacing-x: 0;
  --tw-border-spacing-y: 0;
  --tw-translate-x: 0;
  --tw-translate-y: 0;
  --tw-rotate: 0;
  --tw-skew-x: 0;
  --tw-skew-y: 0;
  --tw-scale-x: 1;
  --tw-scale-y: 1;
  --tw-pan-x:  ;
  --tw-pan-y:  ;
  --tw-pinch-zoom:  ;
  --tw-scroll-snap-strictness: proximity;
  --tw-gradient-from-position:  ;
  --tw-gradient-via-position:  ;
  --tw-gradient-to-position:  ;
  --tw-ordinal:  ;
  --tw-slashed-zero:  ;
  --tw-numeric-figure:  ;
  --tw-numeric-spacing:  ;
  --tw-numeric-fraction:  ;
  --tw-ring-inset:  ;
  --tw-ring-offset-width: 0px;
  --tw-ring-offset-color: #fff;
  --tw-ring-color: rgb(59 130 246 / 0.5);
  --tw-ring-offset-shadow: 0 0 #0000;
  --tw-ring-shadow: 0 0 #0000;
  --tw-shadow: 0 0 #0000;
  --tw-shadow-colored: 0 0 #0000;
  --tw-blur:  ;
  --tw-brightness:  ;
  --tw-contrast:  ;
  --tw-grayscale:  ;
  --tw-hue-rotate:  ;
  --tw-invert:  ;
  --tw-saturate:  ;
  --tw-sepia:  ;
  --tw-drop-shadow:  ;
  --tw-backdrop-blur:  ;
  --tw-backdrop-brightness:  ;
  --tw-backdrop-contrast:  ;
  --tw-backdrop-grayscale:  ;
  --tw-backdrop-hue-rotate:  ;
  --tw-backdrop-invert:  ;
  --tw-backdrop-opacity:  ;
  --tw-backdrop-saturate:  ;
  --tw-backdrop-sepia:  ;
  --tw-contain-size:  ;
  --tw-contain-layout:  ;
  --tw-contain-paint:  ;
  --tw-contain-style:  ;
}

::backdrop {
  --tw-border-spacing-x: 0;
  --tw-border-spacing-y: 0;
  --tw-translate-x: 0;
  --tw-translate-y: 0;
  --tw-rotate: 0;
  --tw-skew-x: 0;
  --tw-skew-y: 0;
  --tw-scale-x: 1;
  --tw-scale-y: 1;
  --tw-pan-x:  ;
  --tw-pan-y:  ;
  --tw-pinch-zoom:  ;
  --tw-scroll-snap-strictness: proximity;
  --tw-gradient-from-position:  ;
  --tw-gradient-via-position:  ;
  --tw-gradient-to-position:  ;
  --tw-ordinal:  ;
  --tw-slashed-zero:  ;
  --tw-numeric-figure:  ;
  --tw-numeric-spacing:  ;
  --tw-numeric-fraction:  ;
  --tw-ring-inset:  ;
  --tw-ring-offset-width: 0px;
  --tw-ring-offset-color: #fff;
  --tw-ring-color: rgb(59 130 246 / 0.5);
  --tw-ring-offset-shadow: 0 0 #0000;
  --tw-ring-shadow: 0 0 #0000;
  --tw-shadow: 0 0 #0000;
  --tw-shadow-colored: 0 0 #0000;
  --tw-blur:  ;
  --tw-brightness:  ;
  --tw-contrast:  ;
  --tw-grayscale:  ;
  --tw-hue-rotate:  ;
  --tw-invert:  ;
  --tw-saturate:  ;
  --tw-sepia:  ;
  --tw-drop-shadow:  ;
  --tw-backdrop-blur:  ;
  --tw-backdrop-brightness:  ;
  --tw-backdrop-contrast:  ;
  --tw-backdrop-grayscale:  ;
  --tw-backdrop-hue-rotate:  ;
  --tw-backdrop-invert:  ;
  --tw-backdrop-opacity:  ;
  --tw-backdrop-saturate:  ;
  --tw-backdrop-sepia:  ;
  --tw-contain-size:  ;
  --tw-contain-layout:  ;
  --tw-contain-paint:  ;
  --tw-contain-style:  ;
}

.container {
  width: 100%;
}

@media (min-width: 640px) {
  .container {
    max-width: 640px;
  }
}

@media (min-width: 768px) {
  .container {
    max-width: 768px;
  }
}

@media (min-width: 1024px) {
  .container {
    max-width: 1024px;
  }
}

@media (min-width: 1280px) {
  .container {
    max-width: 1280px;
  }
}

@media (min-width: 1536px) {
  .container {
    max-width: 1536px;
  }
}

.prose {
  color: var(--tw-prose-body);
  max-width: 65ch;
}

.prose :where(p):not(:where([class~="not-prose"],[class~="not-prose"] *)) {
  margin-top: 1.25em;
  margin-bottom: 1.25em;
}

.prose :where([class~="lead"]):not(:where([class~="not-prose"],[class~="not-prose"] *)) {
  color: var(--tw-prose-lead);
  font-size: 1.25em;
  line-height: 1.6;
  margin-top: 1.2em;
  margin-bottom: 1.2em;
}

.prose :where(a):not(:where([class~="not-prose"],[class~="not-prose"] *)) {
  color: var(--tw-prose-links);
  text-decoration: underline;
  font-weight: 500;
}

.prose :where(strong):not(:where([class~="not-prose"],[class~="not-prose"] *)) {
  color: var(--tw-prose-bold);
  font-weight: 600;
}

.prose :where(a strong):not(:where([class~="not-prose"],[class~="not-prose"] *)) {
  color: inherit;
}

.prose :where(blockquote strong):not(:where([class~="not-prose"],[class~="not-prose"] *)) {
  color: inherit;
}

.prose :where(thead th strong):not(:where([class~="not-prose"],[class~="not-prose"] *)) {
  color: inherit;
}

.prose :where(ol):not(:where([class~="not-prose"],[class~="not-prose"] *)) {
  list-style-type: decimal;
  margin-top: 1.25em;
  margin-bottom: 1.25em;
  padding-inline-start: 1.625em;
}

.prose :where(ol[type="A"]):not(:where([class~="not-prose"],[class~="not-prose"] *)) {
  list-style-type: upper-alpha;
}

.prose :where(ol[type="a"]):not(:where([class~="not-prose"],[class~="not-prose"] *)) {
  list-style-type: lower-alpha;
}

.prose :where(ol[type="A" s]):not(:where([class~="not-prose"],[class~="not-prose"] *)) {
  list-style-type: upper-alpha;
}

.prose :where(ol[type="a" s]):not(:where([class~="not-prose"],[class~="not-prose"] *)) {
  list-style-type: lower-alpha;
}

.prose :where(ol[type="I"]):not(:where([class~="not-prose"],[class~="not-prose"] *)) {
  list-style-type: upper-roman;
}

.prose :where(ol[type="i"]):not(:where([class~="not-prose"],[class~="not-prose"] *)) {
  list-style-type: lower-roman;
}

.prose :where(ol[type="I" s]):not(:where([class~="not-prose"],[class~="not-prose"] *)) {
  list-style-type: upper-roman;
}

.prose :where(ol[type="i" s]):not(:where([class~="not-prose"],[class~="not-prose"] *)) {
  list-style-type: lower-roman;
}

.prose :where(ol[type="1"]):not(:where([class~="not-prose"],[class~="not-prose"] *)) {
  list-style-type: decimal;
}

.prose :where(ul):not(:where([class~="not-prose"],[class~="not-prose"] *)) {
  list-style-type: disc;
  margin-top: 1.25em;
  margin-bottom: 1.25em;
  padding-inline-start: 1.625em;
}

.prose :where(ol > li):not(:where([class~="not-prose"],[class~="not-prose"] *))::marker {
  font-weight: 400;
  color: var(--tw-prose-counters);
}

.prose :where(ul > li):not(:where([class~="not-prose"],[class~="not-prose"] *))::marker {
  color: var(--tw-prose-bullets);
}

.prose :where(dt):not(:where([class~="not-prose"],[class~="not-prose"] *)) {
  color: var(--tw-prose-headings);
  font-weight: 600;
  margin-top: 1.25em;
}

.prose :where(hr):not(:where([class~="not-prose"],[class~="not-prose"] *)) {
  border-color: var(--tw-prose-hr);
  border-top-width: 1px;
  margin-top: 3em;
  margin-bottom: 3em;
}

.prose :where(blockquote):not(:where([class~="not-prose"],[class~="not-prose"] *)) {
  font-weight: 500;
  font-style: italic;
  color: var(--tw-prose-quotes);
  border-inline-start-width: 0.25rem;
  border-inline-start-color: var(--tw-prose-quote-borders);
  quotes: "\201C""\201D""\2018""\2019";
  margin-top: 1.6em;
  margin-bottom: 1.6em;
  padding-inline-start: 1em;
}

.prose :where(blockquote p:first-of-type):not(:where([class~="not-prose"],[class~="not-prose"] *))::before {
  content: open-quote;
}

.prose :where(blockquote p:last-of-type):not(:where([class~="not-prose"],[class~="not-prose"] *))::after {
  content: close-quote;
}

.prose :where(h1):not(:where([class~="not-prose"],[class~="not-prose"] *)) {
  color: var(--tw-prose-headings);
  font-weight: 800;
  font-size: 2.25em;
  margin-top: 0;
  margin-bottom: 0.8888889em;
  line-height: 1.1111111;
}

.prose :where(h1 strong):not(:where([class~="not-prose"],[class~="not-prose"] *)) {
  font-weight: 900;
  color: inherit;
}

.prose :where(h2):not(:where([class~="not-prose"],[class~="not-prose"] *)) {
  color: var(--tw-prose-headings);
  font-weight: 700;
  font-size: 1.5em;
  margin-top: 2em;
  margin-bottom: 1em;
  line-height: 1.3333333;
}

.prose :where(h2 strong):not(:where([class~="not-prose"],[class~="not-prose"] *)) {
  font-weight: 800;
  color: inherit;
}

.prose :where(h3):not(:where([class~="not-prose"],[class~="not-prose"] *)) {
  color: var(--tw-prose-headings);
  font-weight: 600;
  font-size: 1.25em;
  margin-top: 1.6em;
  margin-bottom: 0.6em;
  line-height: 1.6;
}

.prose :where(h3 strong):not(:where([class~="not-prose"],[class~="not-prose"] *)) {
  font-weight: 700;
  color: inherit;
}

.prose :where(h4):not(:where([class~="not-prose"],[class~="not-prose"] *)) {
  color: var(--tw-prose-headings);
  font-weight: 600;
  margin-top: 1.5em;
  margin-bottom: 0.5em;
  line-height: 1.5;
}

.prose :where(h4 strong):not(:where([class~="not-prose"],[class~="not-prose"] *)) {
  font-weight: 700;
  color: inherit;
}

.prose :where(img):not(:where([class~="not-prose"],[class~="not-prose"] *)) {
  margin-top: 2em;
  margin-bottom: 2em;
}

.prose :where(picture):not(:where([class~="not-prose"],[class~="not-prose"] *)) {
  display: block;
  margin-top: 2em;
  margin-bottom: 2em;
}

.prose :where(video):not(:where([class~="not-prose"],[class~="not-prose"] *)) {
  margin-top: 2em;
  margin-bottom: 2em;
}

.prose :where(kbd):not(:where([class~="not-prose"],[class~="not-prose"] *)) {
  font-weight: 500;
  font-family: inherit;
  color: var(--tw-prose-kbd);
  box-shadow: 0 0 0 1px rgb(var(--tw-prose-kbd-shadows) / 10%), 0 3px 0 rgb(var(--tw-prose-kbd-shadows) / 10%);
  font-size: 0.875em;
  border-radius: 0.3125rem;
  padding-top: 0.1875em;
  padding-inline-end: 0.375em;
  padding-bottom: 0.1875em;
  padding-inline-start: 0.375em;
}

.prose :where(code):not(:where([class~="not-prose"],[class~="not-prose"] *)) {
  color: var(--tw-prose-code);
  font-weight: 600;
  font-size: 0.875em;
}

.prose :where(code):not(:where([class~="not-prose"],[class~="not-prose"] *))::before {
  content: "`";
}

.prose :where(code):not(:where([class~="not-prose"],[class~="not-prose"] *))::after {
  content: "`";
}

.prose :where(a code):not(:where([class~="not-prose"],[class~="not-prose"] *)) {
  color: inherit;
}

.prose :where(h1 code):not(:where([class~="not-prose"],[class~="not-prose"] *)) {
  color: inherit;
}

.prose :where(h2 code):not(:where([class~="not-prose"],[class~="not-prose"] *)) {
  color: inherit;
  font-size: 0.875em;
}

.prose :where(h3 code):not(:where([class~="not-prose"],[class~="not-prose"] *)) {
  color: inherit;
  font-size: 0.9em;
}

.prose :where(h4 code):not(:where([class~="not-prose"],[class~="not-prose"] *)) {
  color: inherit;
}

.prose :where(blockquote code):not(:where([class~="not-prose"],[class~="not-prose"] *)) {
  color: inherit;
}

.prose :where(thead th code):not(:where([class~="not-prose"],[class~="not-prose"] *)) {
  color: inherit;
}

.prose :where(pre):not(:where([class~="not-prose"],[class~="not-prose"] *)) {
  color: var(--tw-prose-pre-code);
  background-color: var(--tw-prose-pre-bg);
  overflow-x: auto;
  font-weight: 400;
  font-size: 0.875em;
  line-height: 1.7142857;
  margin-top: 1.7142857em;
  margin-bottom: 1.7142857em;
  border-radius: 0.375rem;
  padding-top: 0.8571429em;
  padding-inline-end: 1.1428571em;
  padding-bottom: 0.8571429em;
  padding-inline-start: 1.1428571em;
}

.prose :where(pre code):not(:where([class~="not-prose"],[class~="not-prose"] *)) {
  background-color: transparent;
  border-width: 0;
  border-radius: 0;
  padding: 0;
  font-weight: inherit;
  color: inherit;
  font-size: inherit;
  font-family: inherit;
  line-height: inherit;
}

.prose :where(pre code):not(:where([class~="not-prose"],[class~="not-prose"] *))::before {
  content: none;
}

.prose :where(pre code):not(:where([class~="not-prose"],[class~="not-prose"] *))::after {
  content: none;
}

.prose :where(table):not(:where([class~="not-prose"],[class~="not-prose"] *)) {
  width: 100%;
  table-layout: auto;
  text-align: start;
  margin-top: 2em;
  margin-bottom: 2em;
  font-size: 0.875em;
  line-height: 1.7142857;
}

.prose :where(thead):not(:where([class~="not-prose"],[class~="not-prose"] *)) {
  border-bottom-width: 1px;
  border-bottom-color: var(--tw-prose-th-borders);
}

.prose :where(thead th):not(:where([class~="not-prose"],[class~="not-prose"] *)) {
  color: var(--tw-prose-headings);
  font-weight: 600;
  vertical-align: bottom;
  padding-inline-end: 0.5714286em;
  padding-bottom: 0.5714286em;
  padding-inline-start: 0.5714286em;
}

.prose :where(tbody tr):not(:where([class~="not-prose"],[class~="not-prose"] *)) {
  border-bottom-width: 1px;
  border-bottom-color: var(--tw-prose-td-borders);
}

.prose :where(tbody tr:last-child):not(:where([class~="not-prose"],[class~="not-prose"] *)) {
  border-bottom-width: 0;
}

.prose :where(tbody td):not(:where([class~="not-prose"],[class~="not-prose"] *)) {
  vertical-align: baseline;
}

.prose :where(tfoot):not(:where([class~="not-prose"],[class~="not-prose"] *)) {
  border-top-width: 1px;
  border-top-color: var(--tw-prose-th-borders);
}

.prose :where(tfoot td):not(:where([class~="not-prose"],[class~="not-prose"] *)) {
  vertical-align: top;
}

.prose :where(figure > *):not(:where([class~="not-prose"],[class~="not-prose"] *)) {
  margin-top: 0;
  margin-bottom: 0;
}

.prose :where(figcaption):not(:where([class~="not-prose"],[class~="not-prose"] *)) {
  color: var(--tw-prose-captions);
  font-size: 0.875em;
  line-height: 1.4285714;
  margin-top: 0.8571429em;
}

.prose {
  --tw-prose-body: #374151;
  --tw-prose-headings: #111827;
  --tw-prose-lead: #4b5563;
  --tw-prose-links: #111827;
  --tw-prose-bold: #111827;
  --tw-prose-counters: #6b7280;
  --tw-prose-bullets: #d1d5db;
  --tw-prose-hr: #e5e7eb;
  --tw-prose-quotes: #111827;
  --tw-prose-quote-borders: #e5e7eb;
  --tw-prose-captions: #6b7280;
  --tw-prose-kbd: #111827;
  --tw-prose-kbd-shadows: 17 24 39;
  --tw-prose-code: #111827;
  --tw-prose-pre-code: #e5e7eb;
  --tw-prose-pre-bg: #1f2937;
  --tw-prose-th-borders: #d1d5db;
  --tw-prose-td-borders: #e5e7eb;
  --tw-prose-invert-body: #d1d5db;
  --tw-prose-invert-headings: #fff;
  --tw-prose-invert-lead: #9ca3af;
  --tw-prose-invert-links: #fff;
  --tw-prose-invert-bold: #fff;
  --tw-prose-invert-counters: #9ca3af;
  --tw-prose-invert-bullets: #4b5563;
  --tw-prose-invert-hr: #374151;
  --tw-prose-invert-quotes: #f3f4f6;
  --tw-prose-invert-quote-borders: #374151;
  --tw-prose-invert-captions: #9ca3af;
  --tw-prose-invert-kbd: #fff;
  --tw-prose-invert-kbd-shadows: 255 255 255;
  --tw-prose-invert-code: #fff;
  --tw-prose-invert-pre-code: #d1d5db;
  --tw-prose-invert-pre-bg: rgb(0 0 0 / 50%);
  --tw-prose-invert-th-borders: #4b5563;
  --tw-prose-invert-td-borders: #374151;
  font-size: 1rem;
  line-height: 1.75;
}

.prose :where(picture > img):not(:where([class~="not-prose"],[class~="not-prose"] *)) {
  margin-top: 0;
  margin-bottom: 0;
}

.prose :where(li):not(:where([class~="not-prose"],[class~="not-prose"] *)) {
  margin-top: 0.5em;
  margin-bottom: 0.5em;
}

.prose :where(ol > li):not(:where([class~="not-prose"],[class~="not-prose"] *)) {
  padding-inline-start: 0.375em;
}

.prose :where(ul > li):not(:where([class~="not-prose"],[class~="not-prose"] *)) {
  padding-inline-start: 0.375em;
}

.prose :where(.prose > ul > li p):not(:where([class~="not-prose"],[class~="not-prose"] *)) {
  margin-top: 0.75em;
  margin-bottom: 0.75em;
}

.prose :where(.prose > ul > li > p:first-child):not(:where([class~="not-prose"],[class~="not-prose"] *)) {
  margin-top: 1.25em;
}

.prose :where(.prose > ul > li > p:last-child):not(:where([class~="not-prose"],[class~="not-prose"] *)) {
  margin-bottom: 1.25em;
}

.prose :where(.prose > ol > li > p:first-child):not(:where([class~="not-prose"],[class~="not-prose"] *)) {
  margin-top: 1.25em;
}

.prose :where(.prose > ol > li > p:last-child):not(:where([class~="not-prose"],[class~="not-prose"] *)) {
  margin-bottom: 1.25em;
}

.prose :where(ul ul, ul ol, ol ul, ol ol):not(:where([class~="not-prose"],[class~="not-prose"] *)) {
  margin-top: 0.75em;
  margin-bottom: 0.75em;
}

.prose :where(dl):not(:where([class~="not-prose"],[class~="not-prose"] *)) {
  margin-top: 1.25em;
  margin-bottom: 1.25em;
}

.prose :where(dd):not(:where([class~="not-prose"],[class~="not-prose"] *)) {
  margin-top: 0.5em;
  padding-inline-start: 1.625em;
}

.prose :where(hr + *):not(:where([class~="not-prose"],[class~="not-prose"] *)) {
  margin-top: 0;
}

.prose :where(h2 + *):not(:where([class~="not-prose"],[class~="not-prose"] *)) {
  margin-top: 0;
}

.prose :where(h3 + *):not(:where([class~="not-prose"],[class~="not-prose"] *)) {
  margin-top: 0;
}

.prose :where(h4 + *):not(:where([class~="not-prose"],[class~="not-prose"] *)) {
  margin-top: 0;
}

.prose :where(thead th:first-child):not(:where([class~="not-prose"],[class~="not-prose"] *)) {
  padding-inline-start: 0;
}

.prose :where(thead th:last-child):not(:where([class~="not-prose"],[class~="not-prose"] *)) {
  padding-inline-end: 0;
}

.prose :where(tbody td, tfoot td):not(:where([class~="not-prose"],[class~="not-prose"] *)) {
  padding-top: 0.5714286em;
  padding-inline-end: 0.5714286em;
  padding-bottom: 0.5714286em;
  padding-inline-start: 0.5714286em;
}

.prose :where(tbody td:first-child, tfoot td:first-child):not(:where([class~="not-prose"],[class~="not-prose"] *)) {
  padding-inline-start: 0;
}

.prose :where(tbody td:last-child, tfoot td:last-child):not(:where([class~="not-prose"],[class~="not-prose"] *)) {
  padding-inline-end: 0;
}

.prose :where(figure):not(:where([class~="not-prose"],[class~="not-prose"] *)) {
  margin-top: 2em;
  margin-bottom: 2em;
}

.prose :where(.prose > :first-child):not(:where([class~="not-prose"],[class~="not-prose"] *)) {
  margin-top: 0;
}

.prose :where(.prose > :last-child):not(:where([class~="not-prose"],[class~="not-prose"] *)) {
  margin-bottom: 0;
}

.sr-only {
  position: absolute;
  width: 1px;
  height: 1px;
  padding: 0;
  margin: -1px;
  overflow: hidden;
  clip: rect(0, 0, 0, 0);
  white-space: nowrap;
  border-width: 0;
}

.static {
  position: static;
}

.fixed {
  position: fixed;
}

.absolute {
  position: absolute;
}

.relative {
  position: relative;
}

.sticky {
  position: sticky;
}

.bottom-0 {
  bottom: 0px;
}

.left-0 {
  left: 0px;
}

.right-0 {
  right: 0px;
}

.top-0 {
  top: 0px;
}

.top-14 {
  top: 3.5rem;
}

.top-16 {
  top: 4rem;
}

.z-0 {
  z-index: 0;
}

.z-10 {
  z-index: 10;
}

.z-30 {
  z-index: 30;
}

.z-50 {
  z-index: 50;
}

.order-7 {
  order: 7;
}

.col-span-2 {
  grid-column: span 2 / span 2;
}

.mx-4 {
  margin-left: 1rem;
  margin-right: 1rem;
}

.mx-auto {
  margin-left: auto;
  margin-right: auto;
}

.my-1 {
  margin-top: 0.25rem;
  margin-bottom: 0.25rem;
}

.my-10 {
  margin-top: 2.5rem;
  margin-bottom: 2.5rem;
}

.my-3 {
  margin-top: 0.75rem;
  margin-bottom: 0.75rem;
}

.-ml-2 {
  margin-left: -0.5rem;
}

.-mt-1 {
  margin-top: -0.25rem;
}

.-mt-10 {
  margin-top: -2.5rem;
}

.mb-1 {
  margin-bottom: 0.25rem;
}

.mb-10 {
  margin-bottom: 2.5rem;
}

.mb-20 {
  margin-bottom: 5rem;
}

.mb-4 {
  margin-bottom: 1rem;
}

.mb-5 {
  margin-bottom: 1.25rem;
}

.mr-10 {
  margin-right: 2.5rem;
}

.mr-2 {
  margin-right: 0.5rem;
}

.mr-4 {
  margin-right: 1rem;
}

.ms-auto {
  margin-inline-start: auto;
}

.mt-20 {
  margin-top: 5rem;
}

.mt-3 {
  margin-top: 0.75rem;
}

.block {
  display: block;
}

.inline {
  display: inline;
}

.flex {
  display: flex;
}

.inline-flex {
  display: inline-flex;
}

.table {
  display: table;
}

.grid {
  display: grid;
}

.contents {
  display: contents;
}

.hidden {
  display: none;
}

.h-14 {
  height: 3.5rem;
}

.h-5 {
  height: 1.25rem;
}

.h-8 {
  height: 2rem;
}

.h-9 {
  height: 2.25rem;
}

.h-\[calc\(100vh-3\.5rem\)\] {
  height: calc(100vh - 3.5rem);
}

.h-full {
  height: 100%;
}

.min-h-screen {
  min-height: 100vh;
}

.w-36 {
  width: 9rem;
}

.w-5 {
  width: 1.25rem;
}

.w-7\/12 {
  width: 58.333333%;
}

.w-8 {
  width: 2rem;
}

.w-full {
  width: 100%;
}

.min-w-0 {
  min-width: 0px;
}

.max-w-md {
  max-width: 28rem;
}

.max-w-screen-2xl {
  max-width: 1536px;
}

.flex-1 {
  flex: 1 1 0%;
}

.shrink-0 {
  flex-shrink: 0;
}

.grow {
  flex-grow: 1;
}

.scroll-m-20 {
  scroll-margin: 5rem;
}

.flex-col {
  flex-direction: column;
}

.items-start {
  align-items: flex-start;
}

.items-center {
  align-items: center;
}

.justify-start {
  justify-content: flex-start;
}

.justify-center {
  justify-content: center;
}

.justify-between {
  justify-content: space-between;
}

.gap-4 {
  gap: 1rem;
}

.gap-6 {
  gap: 1.5rem;
}

.space-x-2 > :not([hidden]) ~ :not([hidden]) {
  --tw-space-x-reverse: 0;
  margin-right: calc(0.5rem * var(--tw-space-x-reverse));
  margin-left: calc(0.5rem * calc(1 - var(--tw-space-x-reverse)));
}

.overflow-auto {
  overflow: auto;
}

.overflow-hidden {
  overflow: hidden;
}

.truncate {
  overflow: hidden;
  text-overflow: ellipsis;
  white-space: nowrap;
}

.whitespace-nowrap {
  white-space: nowrap;
}

.rounded {
  border-radius: 0.25rem;
}

.rounded-\[0\.5rem\] {
  border-radius: 0.5rem;
}

.rounded-\[inherit\] {
  border-radius: inherit;
}

.rounded-lg {
  border-radius: var(--radius);
}

.rounded-md {
  border-radius: calc(var(--radius) - 2px);
}

.rounded-sm {
  border-radius: calc(var(--radius) - 4px);
}

.border {
  border-width: 1px;
}

.border-transparent {
  border-color: transparent;
}

.bg-background {
  background-color: var(--background);
}

.bg-card {
  background-color: var(--card);
}

.bg-primary {
  background-color: var(--primary);
}

.bg-transparent {
  background-color: transparent;
}

.bg-white {
  --tw-bg-opacity: 1;
  background-color: rgb(255 255 255 / var(--tw-bg-opacity));
}

.bg-cover {
  background-size: cover;
}

.bg-left-bottom {
  background-position: left bottom;
}

.bg-no-repeat {
  background-repeat: no-repeat;
}

.p-1 {
  padding: 0.25rem;
}

.p-6 {
  padding: 1.5rem;
}

.p-8 {
  padding: 2rem;
}

.px-0 {
  padding-left: 0px;
  padding-right: 0px;
}

.px-2 {
  padding-left: 0.5rem;
  padding-right: 0.5rem;
}

.px-4 {
  padding-left: 1rem;
  padding-right: 1rem;
}

.py-1 {
  padding-top: 0.25rem;
  padding-bottom: 0.25rem;
}

.py-12 {
  padding-top: 3rem;
  padding-bottom: 3rem;
}

.py-2 {
  padding-top: 0.5rem;
  padding-bottom: 0.5rem;
}

.py-6 {
  padding-top: 1.5rem;
  padding-bottom: 1.5rem;
}

.py-8 {
  padding-top: 2rem;
  padding-bottom: 2rem;
}

.pb-10 {
  padding-bottom: 2.5rem;
}

.pb-12 {
  padding-bottom: 3rem;
}

.pb-20 {
  padding-bottom: 5rem;
}

.pb-3 {
  padding-bottom: 0.75rem;
}

.pl-5 {
  padding-left: 1.25rem;
}

.pt-20 {
  padding-top: 5rem;
}

.pt-4 {
  padding-top: 1rem;
}

.text-center {
  text-align: center;
}

.text-2xl {
  font-size: 1.5rem;
  line-height: 2rem;
}

.text-3xl {
  font-size: 1.875rem;
  line-height: 2.25rem;
}

.text-4xl {
  font-size: 2.25rem;
  line-height: 2.5rem;
}

.text-5xl {
  font-size: 3rem;
  line-height: 1;
}

.text-base {
  font-size: 1rem;
  line-height: 1.5rem;
}

.text-lg {
  font-size: 1.125rem;
  line-height: 1.75rem;
}

.text-sm {
  font-size: 0.875rem;
  line-height: 1.25rem;
}

.font-bold {
  font-weight: 700;
}

.font-medium {
  font-weight: 500;
}

.font-normal {
  font-weight: 400;
}

.font-semibold {
  font-weight: 600;
}

.tracking-tight {
  letter-spacing: -0.025em;
}

.text-black {
  --tw-text-opacity: 1;
  color: rgb(0 0 0 / var(--tw-text-opacity));
}

.text-card-foreground {
  color: var(--card-foreground);
}

.text-foreground {
  color: var(--foreground);
}

.text-white {
  --tw-text-opacity: 1;
  color: rgb(255 255 255 / var(--tw-text-opacity));
}

.placeholder-white::-moz-placeholder {
  --tw-placeholder-opacity: 1;
  color: rgb(255 255 255 / var(--tw-placeholder-opacity));
}

.placeholder-white::placeholder {
  --tw-placeholder-opacity: 1;
  color: rgb(255 255 255 / var(--tw-placeholder-opacity));
}

.shadow {
  --tw-shadow: 0 1px 3px 0 rgb(0 0 0 / 0.1), 0 1px 2px -1px rgb(0 0 0 / 0.1);
  --tw-shadow-colored: 0 1px 3px 0 var(--tw-shadow-color), 0 1px 2px -1px var(--tw-shadow-color);
  box-shadow: var(--tw-ring-offset-shadow, 0 0 #0000), var(--tw-ring-shadow, 0 0 #0000), var(--tw-shadow);
}

.shadow-lg {
  --tw-shadow: 0 10px 15px -3px rgb(0 0 0 / 0.1), 0 4px 6px -4px rgb(0 0 0 / 0.1);
  --tw-shadow-colored: 0 10px 15px -3px var(--tw-shadow-color), 0 4px 6px -4px var(--tw-shadow-color);
  box-shadow: var(--tw-ring-offset-shadow, 0 0 #0000), var(--tw-ring-shadow, 0 0 #0000), var(--tw-shadow);
}

.shadow-none {
  --tw-shadow: 0 0 #0000;
  --tw-shadow-colored: 0 0 #0000;
  box-shadow: var(--tw-ring-offset-shadow, 0 0 #0000), var(--tw-ring-shadow, 0 0 #0000), var(--tw-shadow);
}

.shadow-sm {
  --tw-shadow: 0 1px 2px 0 rgb(0 0 0 / 0.05);
  --tw-shadow-colored: 0 1px 2px 0 var(--tw-shadow-color);
  box-shadow: var(--tw-ring-offset-shadow, 0 0 #0000), var(--tw-ring-shadow, 0 0 #0000), var(--tw-shadow);
}

.backdrop-blur {
  --tw-backdrop-blur: blur(8px);
  -webkit-backdrop-filter: var(--tw-backdrop-blur) var(--tw-backdrop-brightness) var(--tw-backdrop-contrast) var(--tw-backdrop-grayscale) var(--tw-backdrop-hue-rotate) var(--tw-backdrop-invert) var(--tw-backdrop-opacity) var(--tw-backdrop-saturate) var(--tw-backdrop-sepia);
  backdrop-filter: var(--tw-backdrop-blur) var(--tw-backdrop-brightness) var(--tw-backdrop-contrast) var(--tw-backdrop-grayscale) var(--tw-backdrop-hue-rotate) var(--tw-backdrop-invert) var(--tw-backdrop-opacity) var(--tw-backdrop-saturate) var(--tw-backdrop-sepia);
}

.backdrop-filter {
  -webkit-backdrop-filter: var(--tw-backdrop-blur) var(--tw-backdrop-brightness) var(--tw-backdrop-contrast) var(--tw-backdrop-grayscale) var(--tw-backdrop-hue-rotate) var(--tw-backdrop-invert) var(--tw-backdrop-opacity) var(--tw-backdrop-saturate) var(--tw-backdrop-sepia);
  backdrop-filter: var(--tw-backdrop-blur) var(--tw-backdrop-brightness) var(--tw-backdrop-contrast) var(--tw-backdrop-grayscale) var(--tw-backdrop-hue-rotate) var(--tw-backdrop-invert) var(--tw-backdrop-opacity) var(--tw-backdrop-saturate) var(--tw-backdrop-sepia);
}

.transition-colors {
  transition-property: color, background-color, border-color, text-decoration-color, fill, stroke;
  transition-timing-function: cubic-bezier(0.4, 0, 0.2, 1);
  transition-duration: 150ms;
}

@import "tailwindcss/typography";

.container {
  width: 100%;
  margin-right: auto;
  margin-left: auto;
  padding-right: 2rem;
  padding-left: 2rem;
}

<<<<<<< HEAD
.prose {
  ul {
    padding-inline-start: 1em;
  }
}

/* ol {
    list-style: auto
=======
.navbar-form {
  position: relative;
>>>>>>> 127447ac
}

#suggestions {
  position: absolute;
  right: 0;
  margin-top: 0.5rem;
  width: calc(100vw - 3rem);
  max-height: 500px;
  overflow: auto;
  width: 30rem;
}

#suggestions a {
  display: block;
  text-decoration: none;
  padding: 0.75rem;
  margin: 0 0.5rem;
}

#suggestions a:focus {
  outline: 0;
}

#suggestions div:first-child {
  margin-top: 0.5rem;
}

#suggestions div:last-child {
  margin-bottom: 0.5rem;
}

.hover\:bg-transparent:hover {
  background-color: transparent;
}

.hover\:underline:hover {
  text-decoration-line: underline;
}

.focus-visible\:bg-transparent:focus-visible {
  background-color: transparent;
}

.focus-visible\:outline-none:focus-visible {
  outline: 2px solid transparent;
  outline-offset: 2px;
}

.focus-visible\:ring-0:focus-visible {
  --tw-ring-offset-shadow: var(--tw-ring-inset) 0 0 0 var(--tw-ring-offset-width) var(--tw-ring-offset-color);
  --tw-ring-shadow: var(--tw-ring-inset) 0 0 0 calc(0px + var(--tw-ring-offset-width)) var(--tw-ring-color);
  box-shadow: var(--tw-ring-offset-shadow), var(--tw-ring-shadow), var(--tw-shadow, 0 0 #0000);
}

.focus-visible\:ring-1:focus-visible {
  --tw-ring-offset-shadow: var(--tw-ring-inset) 0 0 0 var(--tw-ring-offset-width) var(--tw-ring-offset-color);
  --tw-ring-shadow: var(--tw-ring-inset) 0 0 0 calc(1px + var(--tw-ring-offset-width)) var(--tw-ring-color);
  box-shadow: var(--tw-ring-offset-shadow), var(--tw-ring-shadow), var(--tw-shadow, 0 0 #0000);
}

.focus-visible\:ring-offset-0:focus-visible {
  --tw-ring-offset-width: 0px;
}

.disabled\:pointer-events-none:disabled {
  pointer-events: none;
}

.disabled\:opacity-50:disabled {
  opacity: 0.5;
}

@media (min-width: 640px) {
  .sm\:pb-48 {
    padding-bottom: 12rem;
  }

  .sm\:pr-12 {
    padding-right: 3rem;
  }

  .sm\:pt-56 {
    padding-top: 14rem;
  }
}

@media (min-width: 768px) {
  .md\:sticky {
    position: sticky;
  }

  .md\:mx-auto {
    margin-left: auto;
    margin-right: auto;
  }

  .md\:block {
    display: block;
  }

  .md\:flex {
    display: flex;
  }

  .md\:grid {
    display: grid;
  }

  .md\:hidden {
    display: none;
  }

  .md\:w-40 {
    width: 10rem;
  }

  .md\:w-auto {
    width: auto;
  }

  .md\:max-w-2xl {
    max-width: 42rem;
  }

  .md\:flex-none {
    flex: none;
  }

  .md\:grid-cols-\[220px_minmax\(0\2c 1fr\)\] {
    grid-template-columns: 220px minmax(0,1fr);
  }

  .md\:justify-end {
    justify-content: flex-end;
  }
}

@media (min-width: 1024px) {
  .lg\:mr-6 {
    margin-right: 1.5rem;
  }

  .lg\:w-64 {
    width: 16rem;
  }

  .lg\:grid-cols-\[240px_minmax\(0\2c 1fr\)\] {
    grid-template-columns: 240px minmax(0,1fr);
  }

  .lg\:flex-row {
    flex-direction: row;
  }

  .lg\:gap-6 {
    gap: 1.5rem;
  }

  .lg\:py-8 {
    padding-top: 2rem;
    padding-bottom: 2rem;
  }

  .lg\:pb-48 {
    padding-bottom: 12rem;
  }

  .lg\:pt-64 {
    padding-top: 16rem;
  }
}

@media (min-width: 1280px) {
  .xl\:col-span-1 {
    grid-column: span 1 / span 1;
  }

  .xl\:block {
    display: block;
  }

  .xl\:grid {
    display: grid;
  }

  .xl\:grid-cols-2 {
    grid-template-columns: repeat(2, minmax(0, 1fr));
  }

  .xl\:grid-cols-\[1fr_300px\] {
    grid-template-columns: 1fr 300px;
  }
}<|MERGE_RESOLUTION|>--- conflicted
+++ resolved
@@ -1723,19 +1723,20 @@
   padding-left: 2rem;
 }
 
-<<<<<<< HEAD
 .prose {
   ul {
     padding-inline-start: 1em;
   }
 }
 
-/* ol {
-    list-style: auto
-=======
+.prose {
+  ul {
+    padding-inline-start: 1em;
+  }
+}
+
 .navbar-form {
   position: relative;
->>>>>>> 127447ac
 }
 
 #suggestions {
