--- conflicted
+++ resolved
@@ -1208,10 +1208,6 @@
   z-index: 50;
 }
 
-.z-0 {
-  z-index: 0;
-}
-
 .order-2 {
   order: 2;
 }
@@ -1314,7 +1310,6 @@
   margin-top: 2.5rem;
 }
 
-<<<<<<< HEAD
 .mt-2 {
   margin-top: 0.5rem;
 }
@@ -1337,14 +1332,6 @@
 
 .mt-px {
   margin-top: 1px;
-=======
-.mt-\[90px\] {
-  margin-top: 90px;
->>>>>>> 0abe98cb
-}
-
-.mt-\[9px\] {
-  margin-top: 9px;
 }
 
 .block {
@@ -1399,12 +1386,12 @@
   height: 2.25rem;
 }
 
-<<<<<<< HEAD
+.h-full {
+  height: 100%;
+}
+
 .max-h-\[230px\] {
   max-height: 230px;
-=======
-.h-full {
-  height: 100%;
 }
 
 .max-h-\[600px\] {
@@ -1413,11 +1400,6 @@
 
 .min-h-screen {
   min-height: 100vh;
->>>>>>> 0abe98cb
-}
-
-.min-h-screen {
-  min-height: 100vh;
 }
 
 .w-5 {
@@ -1444,6 +1426,10 @@
   min-width: 100%;
 }
 
+.max-w-3xl {
+  max-width: 48rem;
+}
+
 .max-w-\[100\%\] {
   max-width: 100%;
 }
@@ -1462,14 +1448,6 @@
 
 .max-w-full {
   max-width: 100%;
-}
-
-.max-w-3xl {
-  max-width: 48rem;
-}
-
-.max-w-xs {
-  max-width: 20rem;
 }
 
 .flex-1 {
@@ -1534,10 +1512,6 @@
   overflow: auto;
 }
 
-.overflow-clip {
-  overflow: clip;
-}
-
 .overflow-visible {
   overflow: visible;
 }
@@ -1648,14 +1622,6 @@
   padding: 2rem;
 }
 
-.p-10 {
-  padding: 2.5rem;
-}
-
-.p-0 {
-  padding: 0px;
-}
-
 .px-0 {
   padding-left: 0px;
   padding-right: 0px;
@@ -1671,6 +1637,11 @@
   padding-right: 1rem;
 }
 
+.px-5 {
+  padding-left: 1.25rem;
+  padding-right: 1.25rem;
+}
+
 .py-0 {
   padding-top: 0px;
   padding-bottom: 0px;
@@ -1696,16 +1667,6 @@
   padding-bottom: 2rem;
 }
 
-.px-1\.5 {
-  padding-left: 0.375rem;
-  padding-right: 0.375rem;
-}
-
-.px-5 {
-  padding-left: 1.25rem;
-  padding-right: 1.25rem;
-}
-
 .pb-12 {
   padding-bottom: 3rem;
 }
@@ -1732,14 +1693,6 @@
 
 .pt-8 {
   padding-top: 2rem;
-}
-
-.pb-\[56\.25\%\] {
-  padding-bottom: 56.25%;
-}
-
-.pb-\[100\%\] {
-  padding-bottom: 100%;
 }
 
 .text-left {
@@ -1760,6 +1713,14 @@
   line-height: 2.25rem;
 }
 
+.text-\[11px\] {
+  font-size: 11px;
+}
+
+.text-\[9px\] {
+  font-size: 9px;
+}
+
 .text-base {
   font-size: 1rem;
   line-height: 1.5rem;
@@ -1778,30 +1739,6 @@
 .text-xl {
   font-size: 1.25rem;
   line-height: 1.75rem;
-}
-
-.text-\[13px\] {
-  font-size: 13px;
-}
-
-.text-\[1px\] {
-  font-size: 1px;
-}
-
-.text-\[11px\] {
-  font-size: 11px;
-}
-
-.text-\[8px\] {
-  font-size: 8px;
-}
-
-.text-\[9px\] {
-  font-size: 9px;
-}
-
-.text-\[10px\] {
-  font-size: 10px;
 }
 
 .font-medium {
@@ -1912,12 +1849,6 @@
 .shadow-sm {
   --tw-shadow: 0 1px 2px 0 rgb(0 0 0 / 0.05);
   --tw-shadow-colored: 0 1px 2px 0 var(--tw-shadow-color);
-  box-shadow: var(--tw-ring-offset-shadow, 0 0 #0000), var(--tw-ring-shadow, 0 0 #0000), var(--tw-shadow);
-}
-
-.shadow-xl {
-  --tw-shadow: 0 20px 25px -5px rgb(0 0 0 / 0.1), 0 8px 10px -6px rgb(0 0 0 / 0.1);
-  --tw-shadow-colored: 0 20px 25px -5px var(--tw-shadow-color), 0 8px 10px -6px var(--tw-shadow-color);
   box-shadow: var(--tw-ring-offset-shadow, 0 0 #0000), var(--tw-ring-shadow, 0 0 #0000), var(--tw-shadow);
 }
 
@@ -2077,7 +2008,6 @@
   margin-bottom: 0.5rem;
 }
 
-<<<<<<< HEAD
 #suggestions a:hover {
   --tw-bg-opacity: 1;
   background-color: rgb(243 244 246 / var(--tw-bg-opacity));
@@ -2122,10 +2052,6 @@
   }
 }
 
-.hover\:bg-gray-50:hover {
-  --tw-bg-opacity: 1;
-  background-color: rgb(249 250 251 / var(--tw-bg-opacity));
-=======
 html .toggle-dark {
   display: block;
 }
@@ -2161,7 +2087,11 @@
   --tw-prose-pre-bg: var(--tw-prose-invert-pre-bg);
   --tw-prose-th-borders: var(--tw-prose-invert-th-borders);
   --tw-prose-td-borders: var(--tw-prose-invert-td-borders);
->>>>>>> 0abe98cb
+}
+
+.hover\:bg-gray-50:hover {
+  --tw-bg-opacity: 1;
+  background-color: rgb(249 250 251 / var(--tw-bg-opacity));
 }
 
 .hover\:bg-transparent:hover {
@@ -2219,6 +2149,11 @@
   background-color: rgb(24 24 27 / var(--tw-bg-opacity));
 }
 
+.dark\:text-sky-700:is(.dark *) {
+  --tw-text-opacity: 1;
+  color: rgb(3 105 161 / var(--tw-text-opacity));
+}
+
 .dark\:text-white:is(.dark *) {
   --tw-text-opacity: 1;
   color: rgb(255 255 255 / var(--tw-text-opacity));
@@ -2239,10 +2174,6 @@
     width: 58.333333%;
   }
 
-  .sm\:p-10 {
-    padding: 2.5rem;
-  }
-
   .sm\:px-0 {
     padding-left: 0px;
     padding-right: 0px;
@@ -2256,11 +2187,6 @@
     padding-right: 3rem;
   }
 
-  .sm\:text-base {
-    font-size: 1rem;
-    line-height: 1.5rem;
-  }
-
   .sm\:text-\[16px\] {
     font-size: 16px;
   }
@@ -2319,10 +2245,6 @@
     background-color: transparent;
   }
 
-  .md\:p-10 {
-    padding: 2.5rem;
-  }
-
   .md\:pr-12 {
     padding-right: 3rem;
   }
@@ -2379,11 +2301,4 @@
   .xl\:grid-cols-\[1fr_300px\] {
     grid-template-columns: 1fr 300px;
   }
-}
-
-@media (prefers-color-scheme: dark) {
-  .dark\:text-sky-700 {
-    --tw-text-opacity: 1;
-    color: rgb(3 105 161 / var(--tw-text-opacity));
-  }
 }